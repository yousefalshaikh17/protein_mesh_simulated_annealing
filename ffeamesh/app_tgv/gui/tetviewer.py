"""
Created on 22 Dec 2022

Licensed under the Apache License, Version 2.0 (the "License"); you may not use
this file except in compliance with the License. You may obtain a copy of the
License at http://www.apache.org/licenses/LICENSE-2.0

Unless required by applicable law or agreed to in writing, software distributed
under the License is distributed on an "AS IS" BASIS, WITHOUT WARRANTIES OR
CONDITIONS OF ANY KIND, either express or implied. See the License for the
specific language governing permissions and limitations under the License.

This work was funded by Joanna Leng's EPSRC funded RSE Fellowship (EP/R025819/1)

@copyright 2022
@author: j.h.pickering@leeds.ac.uk and j.leng@leeds.ac.uk
"""
# set up linting conditions
# pylint: disable = import-error
# pylint: disable = c-extension-no-member
import numpy as np
from enum import Enum
import numpy as np

import PyQt5.QtWidgets as qw
import PyQt5.QtCore as qc
import PyQt5.QtGui as qg

import OpenGL.GL as gl
import OpenGL.GLU as glu

from ffeamesh.app_tgv.gui.sphere import Sphere
from ffeamesh.app_tgv.gui.tetviewerstate import TetViewerState

#TODO get rid of 3 state variable faces lattice tet and use call to parent in paint
#     replace Hide tet button with check box in parent

class MouseStates(Enum):
    """
    possible states of the mouse input
    """
    ## not important
    NONE = 0

    ## motion
    MOTION = 1

    ## zooming
    ZOOM = 2

class TetViewer(qw.QOpenGLWidget):
    """
    the view on graphics context
    """

    ## notify that rotation user input needs to be reset
    reset_input = qc.pyqtSignal()

    def __init__(self, parent=None):
        """initalize the window"""
        self.parent = parent
        qw.QOpenGLWidget.__init__(self, parent)

        ## the state
        self._state = TetViewerState()

        ## the sphere
        self._sphere = Sphere()

        ## storage for show surfaces
        self._model = None

        ## show/hide surface faces
        self._show_faces = False

        ## show/hide surface lattice
        self._show_lattice = False

        self._mouse_state    = MouseStates.NONE
        self._mouse_position = None

        self.set_background()

    def initializeGL(self):
        """initalize the graphics context"""
        gl.glEnable(gl.GL_DEPTH_TEST)               # enable OGL depth testing

    def resizeGL(self, width, height):
        """
        opengl resize callback
        Arts
            width (int): width in pixels
            height (int): height in pixels
        """
        gl.glViewport(0, 0, width, height)
        self.set_projection(width, height)

    def set_projection(self, width, height):
        """
        set the projection matrix
        Arts
            width (int): width in pixels
            height (int): height in pixels
        """
        gl.glMatrixMode(gl.GL_PROJECTION)
        gl.glLoadIdentity()
        aspect = width / float(height)

        if self._state.perspective_view():
            glu.gluPerspective(45.0, aspect, 1.0, 3000.0)
        else:
            gl.glOrtho(-500.0, 500.0, -500.0, 500.0, 15.0, 3000.0)

        gl.glMatrixMode(gl.GL_MODELVIEW)
        gl.glLoadIdentity()

    def paintGL(self):
        """
        render the contents callback
        """
        c_color = self._state.get_clear_color()
        gl.glClearColor(c_color[0], c_color[1], c_color[2], 1.0)
        gl.glClear(gl.GL_COLOR_BUFFER_BIT | gl.GL_DEPTH_BUFFER_BIT)

        if self._model is None:
            return

        gl.glPushMatrix()    # push the current matrix to the current stack

        glu.gluLookAt(0.0, 0.0, self._state.get_look_z(),
                      0.0, 0.0, 0.0,
                      0.0, 1.0, 0.0)

        # location of tet as input by user
<<<<<<< HEAD
        gl.glTranslate(-self._shift.x, -self._shift.y, self._shift.z)
        print(f"shift ({-self._shift.x}, {-self._shift.y}, {self._shift.z})")

        if self._current_tet is not None:
            gl.glTranslate(self._current_tet_ctr.x,
                           self._current_tet_ctr.y,
                           self._current_tet_ctr.z)
            gl.glRotate(self._rotations.x, 1.0, 0.0, 0.0)
            gl.glRotate(self._rotations.y, 0.0, 1.0, 0.0)
            gl.glTranslate(-self._current_tet_ctr.x,
                           -self._current_tet_ctr.y,
                           -self._current_tet_ctr.z)
        elif self._surface_ctr is not None:
            gl.glTranslate(self._surface_ctr[0],
                           self._surface_ctr[1],
                           self._surface_ctr[2])
            gl.glRotate(self._rotations.x, 1.0, 0.0, 0.0)
            gl.glRotate(self._rotations.y, 0.0, 1.0, 0.0)
            gl.glTranslate(-self._surface_ctr[0],
                           -self._surface_ctr[1],
                           -self._surface_ctr[2])

        scale = ThreeStore(1.0, 1.0, 1.0)
        if self._current_tet is not None:
=======
        shift = self._state.get_shift()
        gl.glTranslate(-shift[0], -shift[1], -shift[2])

        ctr = self._state.get_current_ctr()
        gl.glTranslate(ctr[0], ctr[1], ctr[2])
        gl.glRotate(self._state.get_euler_x(), 1.0, 0.0, 0.0)
        gl.glRotate(self._state.get_euler_y(), 0.0, 1.0, 0.0)
        gl.glTranslate(-ctr[0], -ctr[1], -ctr[2])

        scale = (1.0, 1.0, 1.0)
        if self._state.display_current_tet():
>>>>>>> 87b33d7c
            self.draw_selected_tet(scale)
        if self._show_lattice:
            self.draw_triangle_outline(scale)
        if self._show_faces:
            self.draw_triangles(scale)

        gl.glPopMatrix()    # restore the previous modelview matrix

    def draw_triangles(self, scale):
        """
        render the triangles
        Args:
            scale (tuple float)
        """
<<<<<<< HEAD
        nodes = self._surface["nodes"]
=======
>>>>>>> 87b33d7c
        gl.glEnable(gl.GL_BLEND)
        gl.glBlendFunc(gl.GL_ONE, gl.GL_SRC_ALPHA)
        gl.glBlendEquation(gl.GL_FUNC_ADD)

        gl.glPushMatrix()
        gl.glScale(scale[0], scale[1], scale[2])
        gl.glPushAttrib(gl.GL_COLOR_BUFFER_BIT)

        mat_specular = [1.0, 1.0, 1.0, 1.0]
        mat_shininess = [50.0]
        mat_amb_diff = [0.1, 0.5, 0.8, 0.5]

        light_ambient = [0.0, 0.0, 0.0, 1.0]
        light_diffuse = [1.0, 1.0, 1.0, 1.0]
        light_specular = [1.0, 1.0, 1.0, 1.0]

        light_position = [1000.0, 100.0, 100.0, 0.0]
        gl.glShadeModel (gl.GL_SMOOTH)
        gl.glMaterialfv(gl.GL_FRONT_AND_BACK, gl.GL_AMBIENT_AND_DIFFUSE, mat_amb_diff)
        gl.glMaterialfv(gl.GL_FRONT, gl.GL_SPECULAR, mat_specular)
        gl.glMaterialfv(gl.GL_FRONT, gl.GL_SHININESS, mat_shininess)

        gl.glLightfv(gl.GL_LIGHT0, gl.GL_AMBIENT, light_ambient)
        gl.glLightfv(gl.GL_LIGHT0, gl.GL_DIFFUSE, light_diffuse)
        gl.glLightfv(gl.GL_LIGHT0, gl.GL_SPECULAR, light_specular)
        gl.glLightfv(gl.GL_LIGHT0, gl.GL_POSITION, light_position)

        gl.glEnable(gl.GL_LIGHTING)
        gl.glEnable(gl.GL_LIGHT0)
        gl.glBegin(gl.GL_TRIANGLES)

        surface = self._model.get_surface()
        faces = surface.get_faces()
        for index in faces:
            nodes = surface.get_triangle_nodes(index)

            edge0 = nodes[0].to_edge_array(nodes[1])
            edge1 = nodes[1].to_edge_array(nodes[2])
            normal = np.cross(edge0, edge1)
            norm = np.linalg.norm(normal)
            normal = normal/norm

            gl.glNormal(normal[0], normal[1], normal[2])
            gl.glVertex(nodes[0].x, nodes[0].y, nodes[0].z)
            gl.glVertex(nodes[1].x, nodes[1].y, nodes[1].z)
            gl.glVertex(nodes[2].x, nodes[2].y, nodes[2].z)

        gl.glEnd()

        gl.glDisable(gl.GL_LIGHT0)
        gl.glDisable(gl.GL_LIGHTING)

        gl.glPopAttrib()
        gl.glPopMatrix()
        gl.glDisable(gl.GL_BLEND)

    def draw_triangle_outline(self, scale):
        """
        render the triangles outlines
        Args:
            scale (tuple float)
        """
        gl.glPushMatrix()
        gl.glScale(scale[0], scale[1], scale[2])
        gl.glPushAttrib(gl.GL_COLOR_BUFFER_BIT)

        gl.glColor(0.1, 0.0, 0.7, 1.0)
        gl.glLineWidth(self._state.get_edges_width())
        gl.glBegin(gl.GL_LINES)
        surface = self._model.get_surface()
        faces = surface.get_faces()
        for index in faces:
            nodes = surface.get_triangle_nodes(index)
            gl.glVertex3f(nodes[0].x, nodes[0].y, nodes[0].z)
            gl.glVertex3f(nodes[1].x, nodes[1].y, nodes[1].z)
            gl.glVertex(nodes[1].x, nodes[1].y, nodes[1].z)
            gl.glVertex(nodes[2].x, nodes[2].y, nodes[2].z)
            gl.glVertex(nodes[2].x, nodes[2].y, nodes[2].z)
            gl.glVertex(nodes[0].x, nodes[0].y, nodes[0].z)
        gl.glEnd()

        gl.glPopAttrib()
        gl.glPopMatrix()

    def draw_selected_tet(self, scale):
        """
        draw the user selecte tet
        """
        current_tet = self._state.get_current_tet()

        self._sphere.draw(current_tet[0], scale)
        self._sphere.draw(current_tet[1], scale)
        self._sphere.draw(current_tet[2], scale)
        self._sphere.draw(current_tet[3], scale)

        gl.glLineWidth(10.0)
        gl.glBegin(gl.GL_LINES)
        gl.glColor3f(0.0, 1.0, 0.0)
        gl.glVertex3f(current_tet[0].x, current_tet[0].y, current_tet[0].z)
        gl.glVertex3f(current_tet[1].x, current_tet[1].y, current_tet[1].z)

        gl.glVertex3f(current_tet[0].x, current_tet[0].y, current_tet[0].z)
        gl.glVertex3f(current_tet[2].x, current_tet[2].y, current_tet[2].z)

        gl.glVertex3f(current_tet[0].x, current_tet[0].y, current_tet[0].z)
        gl.glVertex3f(current_tet[3].x, current_tet[3].y, current_tet[3].z)

        gl.glVertex3f(current_tet[1].x, current_tet[1].y, current_tet[1].z)
        gl.glVertex3f(current_tet[2].x, current_tet[2].y, current_tet[2].z)

        gl.glVertex3f(current_tet[1].x, current_tet[1].y, current_tet[1].z)
        gl.glVertex3f(current_tet[3].x, current_tet[3].y, current_tet[3].z)

        gl.glVertex3f(current_tet[2].x, current_tet[2].y, current_tet[2].z)
        gl.glVertex3f(current_tet[3].x, current_tet[3].y, current_tet[3].z)

        gl.glEnd()

    def display_tet(self, tet_index):
        """
        display a tet
        Args:
            tet_indes (int): the tet's index
        """
        self._state.set_current_tet(self._model.get_tet_nodes(tet_index))
        self.reset_view()
        self.update()

    def reset_all(self):
        """
        reset back to empty
        """
        self._state = TetViewerState()
        self._model = None
        self.set_background()

        if self.isValid():
            self.makeCurrent()
            self.set_projection(self.width(), self.height())
            self.update()

    def show_faces(self, flag):
        """
        show the faces
        Args:
            flag (bool)
        """
        self._show_faces = flag
        self.update()

    def show_surface_lattice(self, flag):
        """
        show the faces edges
        Args:
            flag (bool)
        """
        self._show_lattice = flag
        self.update()

    def reset_view(self):
        """
        reset view parameters
        """
        self._state.reset()

    def save_setup(self, file_path):
        """
        save the view setup
        Args:
            file_path (pathlib.Path)
        """
        self._state.save_setup(file_path)

    def load_setup(self, file_path):
        """
        load a view setup
        Args:
            file_path (pathlib.Path)
        """
        self._state.load_setup(file_path)
        self.update()

    def shift(self, mouse_position):
        """
        move camera 'up-down'
        """
        old_shift = self._state.get_shift()
        del_x = self._mouse_position.x() - mouse_position.x()
        del_y = mouse_position.y() - self._mouse_position.y()
        new_x = old_shift[0] - float(del_x)/5.0
        new_y = old_shift[1] + float(del_y)/5.0

        self._state.set_shift_xy(new_x, new_y)

        self._mouse_position = mouse_position

        self.update()

    def zoom(self, mouse_position):
        """
        move camera 'in-out'
        """
        if not self._state.perspective_view():
            return

        del_y = mouse_position.y() - self._mouse_position.y()

        shift = self._state.get_shift()
        new_z = shift[2] - float(del_y)

        self._mouse_position = mouse_position
        if new_z > -2000.0:
            self._state.set_shift_z(new_z)

        self.update()

    def set_background(self, text="White"):
        """
        set the background colour
        """
        if text == "Black":
            self._state.set_clear_color(0.0, 0.0, 0.0)
        elif text == "White":
            self._state.set_clear_color(1.0, 1.0, 1.0)
        elif text == "Gray":
            self._state.set_clear_color(0.3, 0.4, 0.5)

    def change_background(self, text):
        """
        change the clear color
        Args:
            text (str): one of {"Black", "White", "Gray"}
        """
        self.set_background(text)
        self.update()

    def set_view(self, text):
        """
        set the background colour
        """
        if text == "Perspective":
            self._state.set_perspective(True)
        else:
            self._state.set_perspective(False)

        self.makeCurrent()
        self.set_projection(self.width(), self.height())

        self.update()

    def set_model(self, model):
        """
        set the current model
        Args:
            model (TetModel)
        """
        self._model = model
        ctr = self._model.get_surface().get_surface_ctr()
        self._state.set_surface_ctr(ctr[0], ctr[1], ctr[2])
        self._state.center_on_surface()
        self._state.clear_current_tet()

    @qc.pyqtSlot(int)
    def set_thickness(self, val):
        """
        set thickness of surface triangle edges
        """
        self._state.set_edges_width(val)
        self.update()

    @qc.pyqtSlot(int)
    def set_rot_x(self, val):
        """
        set rotation about x axis
        """
        self._state.set_euler_x(float(val))
        self.update()

    @qc.pyqtSlot(int)
    def set_rot_y(self, val):
        """
        set rotation about y axis
        """
        self._state.set_euler_y(float(val))
        self.update()

    @qc.pyqtSlot(qg.QMouseEvent)
    def mouseMoveEvent(self, event):
        """
        callback for the motion of a mouse with a button held
        """
        if self._mouse_state == MouseStates.ZOOM:
            self.zoom(event.pos())
        elif self._mouse_state == MouseStates.MOTION:
            self.shift(event.pos())

        return super().mouseMoveEvent(event)

    @qc.pyqtSlot(qg.QMouseEvent)
    def mousePressEvent(self, event):
        """
        callback for the press of a mouse button
        """
        if event.buttons() in (qc.Qt.LeftButton, qc.Qt.RightButton):
            self._mouse_position = event.pos()
            if event.buttons() == qc.Qt.LeftButton:
                self._mouse_state = MouseStates.MOTION
            else:
                self._mouse_state = MouseStates.ZOOM

        return super().mousePressEvent(event)

    @qc.pyqtSlot(qg.QMouseEvent)
    def mouseReleaseEvent(self, event):
        """
        callback for the release of a mouse button
        """
        self._mouse_state = MouseStates.NONE
        self._mouse_position = None

        return super().mouseReleaseEvent(event)

    @qc.pyqtSlot()
    def centre_mesh(self):
        """
        callback for click of ctr mesh button
        """
        if self._model is not None:
            self._state.center_on_surface()
            self.update()

    @qc.pyqtSlot()
    def centre_tet(self):
        """
        callback for click of ctr tet button
        """
        if self._model is not None and self._state.get_current_tet() is not None:
            self._state.center_on_tet()
            self.update()

    @qc.pyqtSlot(bool)
    def show_current_tet(self, flag):
        """
        stop displaying current tet
        """
        self._state.set_display_current_tet(flag)
        self.update()<|MERGE_RESOLUTION|>--- conflicted
+++ resolved
@@ -131,33 +131,7 @@
                       0.0, 0.0, 0.0,
                       0.0, 1.0, 0.0)
 
-        # location of tet as input by user
-<<<<<<< HEAD
-        gl.glTranslate(-self._shift.x, -self._shift.y, self._shift.z)
-        print(f"shift ({-self._shift.x}, {-self._shift.y}, {self._shift.z})")
-
-        if self._current_tet is not None:
-            gl.glTranslate(self._current_tet_ctr.x,
-                           self._current_tet_ctr.y,
-                           self._current_tet_ctr.z)
-            gl.glRotate(self._rotations.x, 1.0, 0.0, 0.0)
-            gl.glRotate(self._rotations.y, 0.0, 1.0, 0.0)
-            gl.glTranslate(-self._current_tet_ctr.x,
-                           -self._current_tet_ctr.y,
-                           -self._current_tet_ctr.z)
-        elif self._surface_ctr is not None:
-            gl.glTranslate(self._surface_ctr[0],
-                           self._surface_ctr[1],
-                           self._surface_ctr[2])
-            gl.glRotate(self._rotations.x, 1.0, 0.0, 0.0)
-            gl.glRotate(self._rotations.y, 0.0, 1.0, 0.0)
-            gl.glTranslate(-self._surface_ctr[0],
-                           -self._surface_ctr[1],
-                           -self._surface_ctr[2])
-
-        scale = ThreeStore(1.0, 1.0, 1.0)
-        if self._current_tet is not None:
-=======
+        # general shift as input by user
         shift = self._state.get_shift()
         gl.glTranslate(-shift[0], -shift[1], -shift[2])
 
@@ -169,7 +143,6 @@
 
         scale = (1.0, 1.0, 1.0)
         if self._state.display_current_tet():
->>>>>>> 87b33d7c
             self.draw_selected_tet(scale)
         if self._show_lattice:
             self.draw_triangle_outline(scale)
@@ -184,10 +157,6 @@
         Args:
             scale (tuple float)
         """
-<<<<<<< HEAD
-        nodes = self._surface["nodes"]
-=======
->>>>>>> 87b33d7c
         gl.glEnable(gl.GL_BLEND)
         gl.glBlendFunc(gl.GL_ONE, gl.GL_SRC_ALPHA)
         gl.glBlendEquation(gl.GL_FUNC_ADD)
